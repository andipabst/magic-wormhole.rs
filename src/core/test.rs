use super::{Mood, Phase};
use rand::Rng;
use std::{borrow::Cow, time::Duration};

use crate::{
    self as magic_wormhole,
    core::{MailboxConnection, Nameplate},
    AppConfig, AppID, Code, Wormhole, WormholeError,
};
#[cfg(feature = "transfer")]
use crate::{transfer, transit};

pub const TEST_APPID: AppID = AppID(std::borrow::Cow::Borrowed(
    "piegames.de/wormhole/rusty-wormhole-test",
));

pub const APP_CONFIG: AppConfig<()> = AppConfig::<()> {
    id: TEST_APPID,
    rendezvous_url: Cow::Borrowed(crate::rendezvous::DEFAULT_RENDEZVOUS_SERVER),
    app_version: (),
};

const TIMEOUT: Duration = Duration::from_secs(60);

fn init_logger() {
    /* Ignore errors from succeedent initialization tries */
    let _ = env_logger::builder()
        .filter_level(log::LevelFilter::Debug)
        .filter_module("magic_wormhole", log::LevelFilter::Trace)
        .filter_module("magic_wormhole::transfer", log::LevelFilter::Trace)
        .filter_module("magic_wormhole::transit", log::LevelFilter::Trace)
        .filter_module("mio", log::LevelFilter::Debug)
        .try_init();
}

fn default_relay_hints() -> Vec<transit::RelayHint> {
    vec![
        transit::RelayHint::from_urls(None, [transit::DEFAULT_RELAY_SERVER.parse().unwrap()])
            .unwrap(),
    ]
}

<<<<<<< HEAD
#[async_std::test]
pub async fn test_connect_with_unknown_code_and_allocate_passes() -> eyre::Result<(), WormholeError>
{
    init_logger();

    let code = generate_random_code();

    let mailbox_connection =
        MailboxConnection::connect(transfer::APP_CONFIG.id(TEST_APPID).clone(), code, true).await;

    assert!(mailbox_connection.is_ok());

    mailbox_connection.unwrap().shutdown(Mood::Happy).await
}

#[async_std::test]
pub async fn test_connect_with_unknown_code_and_no_allocate_fails() {
    init_logger();

    let code = generate_random_code();

    let mailbox_connection = MailboxConnection::connect(
        transfer::APP_CONFIG.id(TEST_APPID).clone(),
        code.clone(),
        false,
    )
    .await;

    assert!(mailbox_connection.is_err());
    let error = mailbox_connection.err().unwrap();
    match error {
        WormholeError::UnclaimedNameplate(nameplate) => {
            assert_eq!(nameplate, code.nameplate());
        },
        _ => {
            assert!(false);
        },
    }
}

/** Send a file using the Rust implementation. This does not guarantee compatibility with Python! ;) */
#[cfg(feature = "transfer")]
#[async_std::test]
#[allow(deprecated)]
pub async fn test_file_rust2rust_deprecated() -> eyre::Result<()> {
    init_logger();

    let (code_tx, code_rx) = futures::channel::oneshot::channel();

    let sender_task = async_std::task::Builder::new()
        .name("sender".to_owned())
        .spawn(async {
            let (welcome, wormhole_future) =
                Wormhole::connect_without_code(transfer::APP_CONFIG.id(TEST_APPID).clone(), 2)
                    .await?;
            if let Some(welcome) = &welcome.welcome {
                log::info!("Got welcome: {}", welcome);
            }
            log::info!("This wormhole's code is: {}", &welcome.code);
            code_tx.send(welcome.code.clone()).unwrap();
            let wormhole = wormhole_future.await?;
            eyre::Result::<_>::Ok(
                transfer::send_file(
                    wormhole,
                    default_relay_hints(),
                    &mut async_std::fs::File::open("tests/example-file.bin").await?,
                    "example-file.bin",
                    std::fs::metadata("tests/example-file.bin").unwrap().len(),
                    magic_wormhole::transit::Abilities::ALL_ABILITIES,
                    &transit::log_transit_connection,
                    |_sent, _total| {},
                    futures::future::pending(),
                )
                .await?,
            )
        })?;
    let receiver_task = async_std::task::Builder::new()
        .name("receiver".to_owned())
        .spawn(async {
            let code = code_rx.await?;
            log::info!("Got code over local: {}", &code);
            let config = transfer::APP_CONFIG.id(TEST_APPID);
            let (welcome, wormhole) =
                Wormhole::connect_with_code(config, code.clone(), true).await?;
            if let Some(welcome) = &welcome.welcome {
                log::info!("Got welcome: {}", welcome);
            }
            log::info!("This wormhole's code is: {}", &welcome.code);

            let req = transfer::request_file(
                wormhole,
                default_relay_hints(),
                magic_wormhole::transit::Abilities::ALL_ABILITIES,
                futures::future::pending(),
            )
            .await?
            .unwrap();

            let mut buffer = Vec::<u8>::new();
            req.accept(
                &transit::log_transit_connection,
                |_received, _total| {},
                &mut buffer,
                futures::future::pending(),
            )
            .await?;
            Ok(buffer)
        })?;

    sender_task.await?;
    let original = std::fs::read("tests/example-file.bin")?;
    let received: Vec<u8> = (receiver_task.await as eyre::Result<Vec<u8>>)?;

    assert_eq!(original, received, "Files differ");
    Ok(())
}

/** Send a file using the Rust implementation. This does not guarantee compatibility with Python! ;) */
#[cfg(feature = "transfer")]
#[async_std::test]
pub async fn test_file_rust2rust() -> eyre::Result<()> {
    init_logger();

    let (code_tx, code_rx) = futures::channel::oneshot::channel();

    let sender_task = async_std::task::Builder::new()
        .name("sender".to_owned())
        .spawn(async {
            let mailbox_connection =
                MailboxConnection::create(transfer::APP_CONFIG.id(TEST_APPID).clone(), 2).await?;
            if let Some(welcome) = &mailbox_connection.welcome {
                log::info!("Got welcome: {}", welcome);
            }
            log::info!("This wormhole's code is: {}", &mailbox_connection.code);
            code_tx.send(mailbox_connection.code.clone()).unwrap();
            let wormhole = Wormhole::connect(mailbox_connection).await?;
            eyre::Result::<_>::Ok(
                transfer::send_file(
                    wormhole,
                    default_relay_hints(),
                    &mut async_std::fs::File::open("tests/example-file.bin").await?,
                    "example-file.bin",
                    std::fs::metadata("tests/example-file.bin").unwrap().len(),
                    magic_wormhole::transit::Abilities::ALL_ABILITIES,
                    &transit::log_transit_connection,
                    |_sent, _total| {},
                    futures::future::pending(),
                )
                .await?,
            )
        })?;
    let receiver_task = async_std::task::Builder::new()
        .name("receiver".to_owned())
        .spawn(async {
            let code = code_rx.await?;
            log::info!("Got code over local: {}", &code);
            let config = transfer::APP_CONFIG.id(TEST_APPID);
            let mailbox = MailboxConnection::connect(config, code.clone(), false).await?;
            if let Some(welcome) = mailbox.welcome.clone() {
                log::info!("Got welcome: {}", welcome);
            }
            let wormhole = Wormhole::connect(mailbox).await?;

            let req = transfer::request_file(
                wormhole,
                default_relay_hints(),
                magic_wormhole::transit::Abilities::ALL_ABILITIES,
                futures::future::pending(),
            )
=======
/** Generate common offers for testing, together with a pre-made answer that checks the received content */
async fn file_offers() -> eyre::Result<Vec<(transfer::OfferSend, transfer::OfferAccept)>> {
    async fn offer(name: &str) -> eyre::Result<(transfer::OfferSend, transfer::OfferAccept)> {
        let path = format!("tests/{name}");
        let offer = transfer::OfferSend::new_file_or_folder(name.into(), &path).await?;
        let answer = transfer::OfferSend::new_file_or_folder(name.into(), &path)
>>>>>>> 745e95d4
            .await?
            .set_content(|_path| {
                use std::{
                    io,
                    pin::Pin,
                    task::{Context, Poll},
                };

                let path = path.clone();
                let content = transfer::new_accept_content(move |_append| {
                    struct Writer {
                        closed: bool,
                        send_bytes: Vec<u8>,
                        receive_bytes: Vec<u8>,
                    }

                    impl futures::io::AsyncWrite for Writer {
                        fn poll_write(
                            mut self: Pin<&mut Self>,
                            _: &mut Context<'_>,
                            buf: &[u8],
                        ) -> Poll<io::Result<usize>> {
                            self.receive_bytes.extend_from_slice(buf);
                            Poll::Ready(Ok(buf.len()))
                        }

                        fn poll_close(
                            mut self: Pin<&mut Self>,
                            _: &mut Context<'_>,
                        ) -> Poll<io::Result<()>> {
                            self.closed = true;
                            if self.send_bytes == self.receive_bytes {
                                Poll::Ready(Ok(()))
                            } else {
                                Poll::Ready(Err(io::Error::new(
                                    io::ErrorKind::Other,
                                    "Send and receive are not the same",
                                )))
                            }
                        }

                        fn poll_flush(
                            self: Pin<&mut Self>,
                            _: &mut Context<'_>,
                        ) -> Poll<io::Result<()>> {
                            Poll::Ready(Ok(()))
                        }
                    }

                    impl Drop for Writer {
                        fn drop(&mut self) {
                            assert!(self.closed, "Implementation forgot to close Writer");
                        }
                    }

                    let path = path.clone();
                    async move {
                        Ok(Writer {
                            closed: false,
                            send_bytes: async_std::fs::read(&path).await?,
                            receive_bytes: Vec::new(),
                        })
                    }
                });
                transfer::AcceptInner {
                    content,
                    offset: 0,
                    sha256: None,
                }
            });

        Ok((offer, answer))
    }

    Ok(vec![
        offer("example-file.bin").await?,
        /* Empty file: https://github.com/magic-wormhole/magic-wormhole.rs/issues/160 */
        offer("example-file-empty").await?,
        /* 4k file: https://github.com/magic-wormhole/magic-wormhole.rs/issues/152 */
        offer("example-file-4096.bin").await?,
    ])
}

/** Send a file using the Rust implementation. This does not guarantee compatibility with Python! ;) */
#[cfg(feature = "transfer")]
#[async_std::test]
pub async fn test_file_rust2rust() -> eyre::Result<()> {
    init_logger();

<<<<<<< HEAD
    let (code_tx, code_rx) = futures::channel::oneshot::channel();

    const FILENAME: &str = "tests/example-file-4096.bin";

    let sender_task = async_std::task::Builder::new()
        .name("sender".to_owned())
        .spawn(async {
            let config = transfer::APP_CONFIG.id(TEST_APPID);
            let mailbox = MailboxConnection::create(config, 2).await?;
            if let Some(welcome) = &mailbox.welcome {
                log::info!("Got welcome: {}", welcome);
            }
            log::info!("This wormhole's code is: {}", &mailbox.code);
            code_tx.send(mailbox.code.clone()).unwrap();
            let wormhole = Wormhole::connect(mailbox).await?;
            eyre::Result::<_>::Ok(
                transfer::send_file(
=======
    for (offer, answer) in file_offers().await? {
        let (code_tx, code_rx) = futures::channel::oneshot::channel();

        let sender_task = async_std::task::Builder::new()
            .name("sender".to_owned())
            .spawn(async {
                let (welcome, connector) =
                    Wormhole::connect_without_code(transfer::APP_CONFIG.id(TEST_APPID), 2).await?;
                if let Some(welcome) = &welcome.welcome {
                    log::info!("Got welcome: {}", welcome);
                }
                log::info!("This wormhole's code is: {}", &welcome.code);
                code_tx.send(welcome.code).unwrap();
                let wormhole = connector.await?;
                eyre::Result::<_>::Ok(
                    transfer::send(
                        wormhole,
                        default_relay_hints(),
                        magic_wormhole::transit::Abilities::ALL_ABILITIES,
                        offer,
                        &transit::log_transit_connection,
                        |_sent, _total| {},
                        futures::future::pending(),
                    )
                    .await?,
                )
            })?;
        let receiver_task = async_std::task::Builder::new()
            .name("receiver".to_owned())
            .spawn(async {
                let code = code_rx.await?;
                log::info!("Got code over local: {}", &code);
                let (welcome, wormhole) =
                    Wormhole::connect_with_code(transfer::APP_CONFIG.id(TEST_APPID), code).await?;
                if let Some(welcome) = &welcome.welcome {
                    log::info!("Got welcome: {}", welcome);
                }

                // Hacky v1-compat conversion for now
                let mut answer =
                    (answer.into_iter_files().next().unwrap().1.content)(false).await?;

                let transfer::ReceiveRequest::V1(req) = transfer::request(
>>>>>>> 745e95d4
                    wormhole,
                    default_relay_hints(),
                    magic_wormhole::transit::Abilities::ALL_ABILITIES,
                    futures::future::pending(),
                )
<<<<<<< HEAD
                .await?,
            )
        })?;
    let receiver_task = async_std::task::Builder::new()
        .name("receiver".to_owned())
        .spawn(async {
            let code = code_rx.await?;
            log::info!("Got code over local: {}", &code);
            let config = transfer::APP_CONFIG.id(TEST_APPID);
            let mailbox = MailboxConnection::connect(config, code, false).await?;
            if let Some(welcome) = &mailbox.welcome {
                log::info!("Got welcome: {}", welcome);
            }
            let wormhole = Wormhole::connect(mailbox).await?;

            let req = transfer::request_file(
                wormhole,
                default_relay_hints(),
                magic_wormhole::transit::Abilities::ALL_ABILITIES,
                futures::future::pending(),
            )
            .await?
            .unwrap();

            let mut buffer = Vec::<u8>::new();
            req.accept(
                &transit::log_transit_connection,
                |_received, _total| {},
                &mut buffer,
                futures::future::pending(),
            )
            .await?;
            Ok(buffer)
        })?;

    sender_task.await?;
    let original = std::fs::read(FILENAME)?;
    let received: Vec<u8> = (receiver_task.await as eyre::Result<Vec<u8>>)?;

    assert_eq!(original, received, "Files differ");
    Ok(())
}

/** https://github.com/magic-wormhole/magic-wormhole.rs/issues/160 */
#[cfg(feature = "transfer")]
#[async_std::test]
pub async fn test_empty_file_rust2rust() -> eyre::Result<()> {
    init_logger();

    let (code_tx, code_rx) = futures::channel::oneshot::channel();

    let sender_task = async_std::task::Builder::new()
        .name("sender".to_owned())
        .spawn(async {
            let mailbox = MailboxConnection::create(transfer::APP_CONFIG.id(TEST_APPID), 2).await?;
            if let Some(welcome) = &mailbox.welcome {
                log::info!("Got welcome: {}", welcome);
            }
            log::info!("This wormhole's code is: {}", &mailbox.code);
            code_tx.send(mailbox.code.clone()).unwrap();
            let wormhole = Wormhole::connect(mailbox).await?;

            eyre::Result::<_>::Ok(
                transfer::send_file(
                    wormhole,
                    default_relay_hints(),
                    &mut async_std::fs::File::open("tests/example-file-empty").await?,
                    "example-file-empty",
                    std::fs::metadata("tests/example-file-empty").unwrap().len(),
                    magic_wormhole::transit::Abilities::ALL_ABILITIES,
=======
                .await?
                .unwrap()
                else {panic!("v2 should be disabled for now")};
                req.accept(
>>>>>>> 745e95d4
                    &transit::log_transit_connection,
                    &mut answer,
                    |_received, _total| {},
                    futures::future::pending(),
                )
<<<<<<< HEAD
                .await?,
            )
        })?;
    let receiver_task = async_std::task::Builder::new()
        .name("receiver".to_owned())
        .spawn(async {
            let code = code_rx.await?;
            log::info!("Got code over local: {}", &code);
            let mailbox =
                MailboxConnection::connect(transfer::APP_CONFIG.id(TEST_APPID), code, false)
                    .await?;
            if let Some(welcome) = &mailbox.welcome {
                log::info!("Got welcome: {}", welcome);
            }
            let wormhole = Wormhole::connect(mailbox).await?;
=======
                .await?;
                eyre::Result::<_>::Ok(())
            })?;
>>>>>>> 745e95d4

        sender_task.await?;
        receiver_task.await?;
    }
    Ok(())
}

/** Test the functionality used by the `send-many` subcommand.
 */
#[cfg(feature = "transfer")]
#[async_std::test]
pub async fn test_send_many() -> eyre::Result<()> {
    init_logger();

    let mailbox = MailboxConnection::create(transfer::APP_CONFIG.id(TEST_APPID), 2).await?;
    let code = mailbox.code.clone();
    log::info!("The code is {:?}", code);

    async fn gen_offer() -> eyre::Result<transfer::OfferSend> {
        file_offers().await.map(|mut vec| vec.remove(0).0)
    }

    async fn gen_accept() -> eyre::Result<transfer::OfferAccept> {
        file_offers().await.map(|mut vec| vec.remove(0).1)
    }

    /* Send many */
    let sender_code = code.clone();
    let senders = async_std::task::spawn(async move {
        // let mut senders = Vec::<async_std::task::JoinHandle<std::result::Result<std::vec::Vec<u8>, eyre::Error>>>::new();
        let mut senders: Vec<async_std::task::JoinHandle<eyre::Result<()>>> = Vec::new();

        /* The first time, we reuse the current session for sending */
        {
            log::info!("Sending file #{}", 0);
            let wormhole = Wormhole::connect(mailbox).await?;
            senders.push(async_std::task::spawn(async move {
                eyre::Result::Ok(
                    crate::transfer::send(
                        wormhole,
                        default_relay_hints(),
                        magic_wormhole::transit::Abilities::ALL_ABILITIES,
                        gen_offer().await?,
                        &transit::log_transit_connection,
                        |_, _| {},
                        futures::future::pending(),
                    )
                    .await?,
                )
            }));
        }

        for i in 1..5usize {
            log::info!("Sending file #{}", i);
            let wormhole = Wormhole::connect(
                MailboxConnection::connect(
                    transfer::APP_CONFIG.id(TEST_APPID),
                    sender_code.clone(),
                    true,
                )
                .await?,
            )
            .await?;
            let gen_offer = gen_offer.clone();
            senders.push(async_std::task::spawn(async move {
                eyre::Result::Ok(
                    crate::transfer::send(
                        wormhole,
                        default_relay_hints(),
                        magic_wormhole::transit::Abilities::ALL_ABILITIES,
                        gen_offer().await?,
                        &transit::log_transit_connection,
                        |_, _| {},
                        futures::future::pending(),
                    )
                    .await?,
                )
            }));
        }
        eyre::Result::<_>::Ok(senders)
    });

    async_std::task::sleep(std::time::Duration::from_secs(1)).await;

    /* Receive many */
    for i in 0..5usize {
        log::info!("Receiving file #{}", i);
        let wormhole = Wormhole::connect(
            MailboxConnection::connect(transfer::APP_CONFIG.id(TEST_APPID), code.clone(), true)
                .await?,
        )
        .await?;
        log::info!("Got key: {}", &wormhole.key);
        let transfer::ReceiveRequest::V1(req) = crate::transfer::request(
            wormhole,
            default_relay_hints(),
            magic_wormhole::transit::Abilities::ALL_ABILITIES,
            futures::future::pending(),
        )
        .await?
        .unwrap()
        else {panic!("v2 should be disabled for now")};

        // Hacky v1-compat conversion for now
        let mut answer = (gen_accept()
            .await?
            .into_iter_files()
            .next()
            .unwrap()
            .1
            .content)(false)
        .await?;

        req.accept(
            &transit::log_transit_connection,
            &mut answer,
            |_, _| {},
            futures::future::pending(),
        )
        .await?;
    }

    for sender in senders.await? {
        sender.await?;
    }

    Ok(())
}

/// Try to send a file, but use a bad code, and see how it's handled
#[async_std::test]
pub async fn test_wrong_code() -> eyre::Result<()> {
    init_logger();

    let (code_tx, code_rx) = futures::channel::oneshot::channel();

    let sender_task = async_std::task::Builder::new()
        .name("sender".to_owned())
        .spawn(async {
            let mailbox = MailboxConnection::create(APP_CONFIG, 2).await?;
            if let Some(welcome) = &mailbox.welcome {
                log::info!("Got welcome: {}", welcome);
            }
            let code = mailbox.code.clone();
            log::info!("This wormhole's code is: {}", &code);
            code_tx.send(code.nameplate()).unwrap();

            let result = Wormhole::connect(mailbox).await;
            /* This should have failed, due to the wrong code */
            assert!(result.is_err());
            eyre::Result::<_>::Ok(())
        })?;
    let receiver_task = async_std::task::Builder::new()
        .name("receiver".to_owned())
        .spawn(async {
            let nameplate = code_rx.await?;
            log::info!("Got nameplate over local: {}", &nameplate);
            let result = Wormhole::connect(
                MailboxConnection::connect(
                    APP_CONFIG,
                    /* Making a wrong code here by appending bullshit */
                    Code::new(&nameplate, "foo-bar"),
                    true,
                )
                .await?,
            )
            .await;

            /* This should have failed, due to the wrong code */
            assert!(result.is_err());
            eyre::Result::<_>::Ok(())
        })?;

    async_std::future::timeout(TIMEOUT, sender_task).await??;
    async_std::future::timeout(TIMEOUT, receiver_task).await??;

    Ok(())
}

/** Connect three people to the party and watch it explode … gracefully */
#[async_std::test]
pub async fn test_crowded() -> eyre::Result<()> {
    init_logger();

    let initial_mailbox_connection = MailboxConnection::create(APP_CONFIG, 2).await?;
    log::info!("This test's code is: {}", &initial_mailbox_connection.code);
    let code = initial_mailbox_connection.code.clone();

    let mailbox_connection_1 = MailboxConnection::connect(APP_CONFIG.clone(), code.clone(), false);
    let mailbox_connection_2 = MailboxConnection::connect(APP_CONFIG.clone(), code.clone(), false);

    match futures::try_join!(mailbox_connection_1, mailbox_connection_2)
        .err()
        .unwrap()
    {
        magic_wormhole::WormholeError::ServerError(
            magic_wormhole::rendezvous::RendezvousError::Server(error),
        ) => {
            assert_eq!(&*error, "crowded")
        },
        other => panic!("Got wrong error message: {}, wanted 'crowded'", other),
    }

    Ok(())
}

#[async_std::test]
pub async fn test_connect_with_code_expecting_nameplate() -> eyre::Result<()> {
    let code = generate_random_code();
    let result = MailboxConnection::connect(APP_CONFIG, code.clone(), false).await;
    let error = result.err().unwrap();
    match error {
        magic_wormhole::WormholeError::UnclaimedNameplate(x) => {
            assert_eq!(x, code.nameplate());
        },
        other => panic!(
            "Got wrong error type {:?}. Expected `NameplateNotFound`",
            other
        ),
    }

    Ok(())
}

fn generate_random_code() -> Code {
    let mut rng = rand::thread_rng();
    let nameplate_string = format!("{}-guitarist-revenge", rng.gen_range(1000..10000));
    let nameplate = Nameplate::new(&nameplate_string);
    Code::new(&nameplate, "guitarist-revenge")
}

#[test]
fn test_phase() {
    let p = Phase::PAKE;
    assert!(p.is_pake());
    assert!(!p.is_version());
}

#[test]
fn test_mood() {
    // The serialized forms of these variants are part of the wire protocol,
    // so they must be spelled exactly as shown (they must match the strings
    // used in the Python version in src/wormhole/_boss.py , in calls to
    // self._T.close())
    assert_eq!(
        String::from(r#""happy""#),
        serde_json::to_string(&Mood::Happy).unwrap()
    );
    assert_eq!(
        String::from(r#""lonely""#),
        serde_json::to_string(&Mood::Lonely).unwrap()
    );
    assert_eq!(
        String::from(r#""errory""#),
        serde_json::to_string(&Mood::Errory).unwrap()
    );
    assert_eq!(
        String::from(r#""scary""#),
        serde_json::to_string(&Mood::Scared).unwrap()
    );
    assert_eq!(
        String::from(r#""unwelcome""#),
        serde_json::to_string(&Mood::Unwelcome).unwrap()
    );
}<|MERGE_RESOLUTION|>--- conflicted
+++ resolved
@@ -40,7 +40,6 @@
     ]
 }
 
-<<<<<<< HEAD
 #[async_std::test]
 pub async fn test_connect_with_unknown_code_and_allocate_passes() -> eyre::Result<(), WormholeError>
 {
@@ -81,143 +80,12 @@
     }
 }
 
-/** Send a file using the Rust implementation. This does not guarantee compatibility with Python! ;) */
-#[cfg(feature = "transfer")]
-#[async_std::test]
-#[allow(deprecated)]
-pub async fn test_file_rust2rust_deprecated() -> eyre::Result<()> {
-    init_logger();
-
-    let (code_tx, code_rx) = futures::channel::oneshot::channel();
-
-    let sender_task = async_std::task::Builder::new()
-        .name("sender".to_owned())
-        .spawn(async {
-            let (welcome, wormhole_future) =
-                Wormhole::connect_without_code(transfer::APP_CONFIG.id(TEST_APPID).clone(), 2)
-                    .await?;
-            if let Some(welcome) = &welcome.welcome {
-                log::info!("Got welcome: {}", welcome);
-            }
-            log::info!("This wormhole's code is: {}", &welcome.code);
-            code_tx.send(welcome.code.clone()).unwrap();
-            let wormhole = wormhole_future.await?;
-            eyre::Result::<_>::Ok(
-                transfer::send_file(
-                    wormhole,
-                    default_relay_hints(),
-                    &mut async_std::fs::File::open("tests/example-file.bin").await?,
-                    "example-file.bin",
-                    std::fs::metadata("tests/example-file.bin").unwrap().len(),
-                    magic_wormhole::transit::Abilities::ALL_ABILITIES,
-                    &transit::log_transit_connection,
-                    |_sent, _total| {},
-                    futures::future::pending(),
-                )
-                .await?,
-            )
-        })?;
-    let receiver_task = async_std::task::Builder::new()
-        .name("receiver".to_owned())
-        .spawn(async {
-            let code = code_rx.await?;
-            log::info!("Got code over local: {}", &code);
-            let config = transfer::APP_CONFIG.id(TEST_APPID);
-            let (welcome, wormhole) =
-                Wormhole::connect_with_code(config, code.clone(), true).await?;
-            if let Some(welcome) = &welcome.welcome {
-                log::info!("Got welcome: {}", welcome);
-            }
-            log::info!("This wormhole's code is: {}", &welcome.code);
-
-            let req = transfer::request_file(
-                wormhole,
-                default_relay_hints(),
-                magic_wormhole::transit::Abilities::ALL_ABILITIES,
-                futures::future::pending(),
-            )
-            .await?
-            .unwrap();
-
-            let mut buffer = Vec::<u8>::new();
-            req.accept(
-                &transit::log_transit_connection,
-                |_received, _total| {},
-                &mut buffer,
-                futures::future::pending(),
-            )
-            .await?;
-            Ok(buffer)
-        })?;
-
-    sender_task.await?;
-    let original = std::fs::read("tests/example-file.bin")?;
-    let received: Vec<u8> = (receiver_task.await as eyre::Result<Vec<u8>>)?;
-
-    assert_eq!(original, received, "Files differ");
-    Ok(())
-}
-
-/** Send a file using the Rust implementation. This does not guarantee compatibility with Python! ;) */
-#[cfg(feature = "transfer")]
-#[async_std::test]
-pub async fn test_file_rust2rust() -> eyre::Result<()> {
-    init_logger();
-
-    let (code_tx, code_rx) = futures::channel::oneshot::channel();
-
-    let sender_task = async_std::task::Builder::new()
-        .name("sender".to_owned())
-        .spawn(async {
-            let mailbox_connection =
-                MailboxConnection::create(transfer::APP_CONFIG.id(TEST_APPID).clone(), 2).await?;
-            if let Some(welcome) = &mailbox_connection.welcome {
-                log::info!("Got welcome: {}", welcome);
-            }
-            log::info!("This wormhole's code is: {}", &mailbox_connection.code);
-            code_tx.send(mailbox_connection.code.clone()).unwrap();
-            let wormhole = Wormhole::connect(mailbox_connection).await?;
-            eyre::Result::<_>::Ok(
-                transfer::send_file(
-                    wormhole,
-                    default_relay_hints(),
-                    &mut async_std::fs::File::open("tests/example-file.bin").await?,
-                    "example-file.bin",
-                    std::fs::metadata("tests/example-file.bin").unwrap().len(),
-                    magic_wormhole::transit::Abilities::ALL_ABILITIES,
-                    &transit::log_transit_connection,
-                    |_sent, _total| {},
-                    futures::future::pending(),
-                )
-                .await?,
-            )
-        })?;
-    let receiver_task = async_std::task::Builder::new()
-        .name("receiver".to_owned())
-        .spawn(async {
-            let code = code_rx.await?;
-            log::info!("Got code over local: {}", &code);
-            let config = transfer::APP_CONFIG.id(TEST_APPID);
-            let mailbox = MailboxConnection::connect(config, code.clone(), false).await?;
-            if let Some(welcome) = mailbox.welcome.clone() {
-                log::info!("Got welcome: {}", welcome);
-            }
-            let wormhole = Wormhole::connect(mailbox).await?;
-
-            let req = transfer::request_file(
-                wormhole,
-                default_relay_hints(),
-                magic_wormhole::transit::Abilities::ALL_ABILITIES,
-                futures::future::pending(),
-            )
-=======
 /** Generate common offers for testing, together with a pre-made answer that checks the received content */
 async fn file_offers() -> eyre::Result<Vec<(transfer::OfferSend, transfer::OfferAccept)>> {
     async fn offer(name: &str) -> eyre::Result<(transfer::OfferSend, transfer::OfferAccept)> {
         let path = format!("tests/{name}");
         let offer = transfer::OfferSend::new_file_or_folder(name.into(), &path).await?;
         let answer = transfer::OfferSend::new_file_or_folder(name.into(), &path)
->>>>>>> 745e95d4
             .await?
             .set_content(|_path| {
                 use std::{
@@ -301,45 +169,27 @@
     ])
 }
 
-/** Send a file using the Rust implementation. This does not guarantee compatibility with Python! ;) */
+/** Send a file using the Rust implementation (using deprecated API). This does not guarantee compatibility with Python! ;) */
 #[cfg(feature = "transfer")]
 #[async_std::test]
-pub async fn test_file_rust2rust() -> eyre::Result<()> {
-    init_logger();
-
-<<<<<<< HEAD
-    let (code_tx, code_rx) = futures::channel::oneshot::channel();
-
-    const FILENAME: &str = "tests/example-file-4096.bin";
-
-    let sender_task = async_std::task::Builder::new()
-        .name("sender".to_owned())
-        .spawn(async {
-            let config = transfer::APP_CONFIG.id(TEST_APPID);
-            let mailbox = MailboxConnection::create(config, 2).await?;
-            if let Some(welcome) = &mailbox.welcome {
-                log::info!("Got welcome: {}", welcome);
-            }
-            log::info!("This wormhole's code is: {}", &mailbox.code);
-            code_tx.send(mailbox.code.clone()).unwrap();
-            let wormhole = Wormhole::connect(mailbox).await?;
-            eyre::Result::<_>::Ok(
-                transfer::send_file(
-=======
+#[allow(deprecated)]
+pub async fn test_file_rust2rust_deprecated() -> eyre::Result<()> {
+    init_logger();
+
     for (offer, answer) in file_offers().await? {
         let (code_tx, code_rx) = futures::channel::oneshot::channel();
 
         let sender_task = async_std::task::Builder::new()
             .name("sender".to_owned())
             .spawn(async {
-                let (welcome, connector) =
-                    Wormhole::connect_without_code(transfer::APP_CONFIG.id(TEST_APPID), 2).await?;
+                let (welcome, wormhole_future) =
+                    Wormhole::connect_without_code(transfer::APP_CONFIG.id(TEST_APPID).clone(), 2).await?;
                 if let Some(welcome) = &welcome.welcome {
                     log::info!("Got welcome: {}", welcome);
                 }
                 log::info!("This wormhole's code is: {}", &welcome.code);
-                code_tx.send(welcome.code).unwrap();
-                let wormhole = connector.await?;
+                code_tx.send(welcome.code.clone()).unwrap();
+                let wormhole = wormhole_future.await?;
                 eyre::Result::<_>::Ok(
                     transfer::send(
                         wormhole,
@@ -357,9 +207,10 @@
             .name("receiver".to_owned())
             .spawn(async {
                 let code = code_rx.await?;
+                let config = transfer::APP_CONFIG.id(TEST_APPID);
                 log::info!("Got code over local: {}", &code);
                 let (welcome, wormhole) =
-                    Wormhole::connect_with_code(transfer::APP_CONFIG.id(TEST_APPID), code).await?;
+                    Wormhole::connect_with_code(config.clone(), code, true).await?;
                 if let Some(welcome) = &welcome.welcome {
                     log::info!("Got welcome: {}", welcome);
                 }
@@ -369,115 +220,96 @@
                     (answer.into_iter_files().next().unwrap().1.content)(false).await?;
 
                 let transfer::ReceiveRequest::V1(req) = transfer::request(
->>>>>>> 745e95d4
                     wormhole,
                     default_relay_hints(),
                     magic_wormhole::transit::Abilities::ALL_ABILITIES,
                     futures::future::pending(),
                 )
-<<<<<<< HEAD
-                .await?,
-            )
-        })?;
-    let receiver_task = async_std::task::Builder::new()
-        .name("receiver".to_owned())
-        .spawn(async {
-            let code = code_rx.await?;
-            log::info!("Got code over local: {}", &code);
-            let config = transfer::APP_CONFIG.id(TEST_APPID);
-            let mailbox = MailboxConnection::connect(config, code, false).await?;
-            if let Some(welcome) = &mailbox.welcome {
-                log::info!("Got welcome: {}", welcome);
-            }
-            let wormhole = Wormhole::connect(mailbox).await?;
-
-            let req = transfer::request_file(
-                wormhole,
-                default_relay_hints(),
-                magic_wormhole::transit::Abilities::ALL_ABILITIES,
-                futures::future::pending(),
-            )
-            .await?
-            .unwrap();
-
-            let mut buffer = Vec::<u8>::new();
-            req.accept(
-                &transit::log_transit_connection,
-                |_received, _total| {},
-                &mut buffer,
-                futures::future::pending(),
-            )
-            .await?;
-            Ok(buffer)
-        })?;
-
-    sender_task.await?;
-    let original = std::fs::read(FILENAME)?;
-    let received: Vec<u8> = (receiver_task.await as eyre::Result<Vec<u8>>)?;
-
-    assert_eq!(original, received, "Files differ");
-    Ok(())
-}
-
-/** https://github.com/magic-wormhole/magic-wormhole.rs/issues/160 */
-#[cfg(feature = "transfer")]
-#[async_std::test]
-pub async fn test_empty_file_rust2rust() -> eyre::Result<()> {
-    init_logger();
-
-    let (code_tx, code_rx) = futures::channel::oneshot::channel();
-
-    let sender_task = async_std::task::Builder::new()
-        .name("sender".to_owned())
-        .spawn(async {
-            let mailbox = MailboxConnection::create(transfer::APP_CONFIG.id(TEST_APPID), 2).await?;
-            if let Some(welcome) = &mailbox.welcome {
-                log::info!("Got welcome: {}", welcome);
-            }
-            log::info!("This wormhole's code is: {}", &mailbox.code);
-            code_tx.send(mailbox.code.clone()).unwrap();
-            let wormhole = Wormhole::connect(mailbox).await?;
-
-            eyre::Result::<_>::Ok(
-                transfer::send_file(
-                    wormhole,
-                    default_relay_hints(),
-                    &mut async_std::fs::File::open("tests/example-file-empty").await?,
-                    "example-file-empty",
-                    std::fs::metadata("tests/example-file-empty").unwrap().len(),
-                    magic_wormhole::transit::Abilities::ALL_ABILITIES,
-=======
                 .await?
                 .unwrap()
                 else {panic!("v2 should be disabled for now")};
                 req.accept(
->>>>>>> 745e95d4
                     &transit::log_transit_connection,
                     &mut answer,
                     |_received, _total| {},
                     futures::future::pending(),
                 )
-<<<<<<< HEAD
-                .await?,
-            )
-        })?;
-    let receiver_task = async_std::task::Builder::new()
-        .name("receiver".to_owned())
-        .spawn(async {
-            let code = code_rx.await?;
-            log::info!("Got code over local: {}", &code);
-            let mailbox =
-                MailboxConnection::connect(transfer::APP_CONFIG.id(TEST_APPID), code, false)
-                    .await?;
-            if let Some(welcome) = &mailbox.welcome {
-                log::info!("Got welcome: {}", welcome);
-            }
-            let wormhole = Wormhole::connect(mailbox).await?;
-=======
                 .await?;
                 eyre::Result::<_>::Ok(())
             })?;
->>>>>>> 745e95d4
+
+        sender_task.await?;
+        receiver_task.await?;
+    }
+    Ok(())
+}
+
+/** Send a file using the Rust implementation. This does not guarantee compatibility with Python! ;) */
+#[cfg(feature = "transfer")]
+#[async_std::test]
+pub async fn test_file_rust2rust() -> eyre::Result<()> {
+    init_logger();
+
+    for (offer, answer) in file_offers().await? {
+        let (code_tx, code_rx) = futures::channel::oneshot::channel();
+
+        let sender_task = async_std::task::Builder::new()
+            .name("sender".to_owned())
+            .spawn(async {
+                let mailbox_connection =
+                    MailboxConnection::create(transfer::APP_CONFIG.id(TEST_APPID).clone(), 2).await?;
+                if let Some(welcome) = &mailbox_connection.welcome {
+                    log::info!("Got welcome: {}", welcome);
+                }
+                log::info!("This wormhole's code is: {}", &mailbox_connection.code);
+                code_tx.send(mailbox_connection.code.clone()).unwrap();
+                let wormhole = Wormhole::connect(mailbox_connection).await?;
+                eyre::Result::<_>::Ok(
+                    transfer::send(
+                        wormhole,
+                        default_relay_hints(),
+                        magic_wormhole::transit::Abilities::ALL_ABILITIES,
+                        offer,
+                        &transit::log_transit_connection,
+                        |_sent, _total| {},
+                        futures::future::pending(),
+                    )
+                    .await?,
+                )
+            })?;
+        let receiver_task = async_std::task::Builder::new()
+            .name("receiver".to_owned())
+            .spawn(async {
+                let code = code_rx.await?;
+                let config = transfer::APP_CONFIG.id(TEST_APPID);
+                let mailbox = MailboxConnection::connect(config, code.clone(), false).await?;
+                if let Some(welcome) = mailbox.welcome.clone() {
+                    log::info!("Got welcome: {}", welcome);
+                }
+                let wormhole = Wormhole::connect(mailbox).await?;
+
+                // Hacky v1-compat conversion for now
+                let mut answer =
+                    (answer.into_iter_files().next().unwrap().1.content)(false).await?;
+
+                let transfer::ReceiveRequest::V1(req) = transfer::request(
+                    wormhole,
+                    default_relay_hints(),
+                    magic_wormhole::transit::Abilities::ALL_ABILITIES,
+                    futures::future::pending(),
+                )
+                .await?
+                .unwrap()
+                else {panic!("v2 should be disabled for now")};
+                req.accept(
+                    &transit::log_transit_connection,
+                    &mut answer,
+                    |_received, _total| {},
+                    futures::future::pending(),
+                )
+                .await?;
+                eyre::Result::<_>::Ok(())
+            })?;
 
         sender_task.await?;
         receiver_task.await?;
